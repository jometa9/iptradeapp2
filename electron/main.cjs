--- conflicted
+++ resolved
@@ -139,11 +139,8 @@
     height: 750,
     minHeight: 750,
     icon: path.join(__dirname, '../public/iconShadow025.png'),
-<<<<<<< HEAD
+    title: 'IPTRADE',
     autoHideMenuBar: true, // Oculta la barra de menú en Windows/Linux
-=======
-    title: 'IPTRADE',
->>>>>>> 1d7decd7
     webPreferences: {
       nodeIntegration: false,
       contextIsolation: true,
